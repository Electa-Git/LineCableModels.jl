name: CI
on:
  push:
    branches:
      - main
    tags: ['*']
  pull_request:
  workflow_dispatch:
concurrency:
  # Skip intermediate builds: always.
  # Cancel intermediate builds: only if it is a pull request build.
  group: ${{ github.workflow }}-${{ github.ref }}
  cancel-in-progress: ${{ startsWith(github.ref, 'refs/pull/') }}
jobs:
  test:
    if: ${{ !contains(github.event.head_commit.message, 'skip ci') }}
    name: Julia ${{ matrix.version }} - ${{ matrix.os }} - ${{ matrix.arch }}
    runs-on: ${{ matrix.os }}
    timeout-minutes: 60
    permissions: # needed to allow julia-actions/cache to proactively delete old caches that it has created
      actions: write
      contents: read
    strategy:
      fail-fast: false
      matrix:
        version:
          - '1.11'
          - 'pre'
        os:
          - ubuntu-latest
        arch:
          - x64
    steps:
      - uses: actions/checkout@v5
      - uses: julia-actions/setup-julia@v2
        with:
          version: ${{ matrix.version }}
          arch: ${{ matrix.arch }}
<<<<<<< HEAD
      - uses: actions/cache@v4
        env:
          cache-name: cache-artifacts
        with:
          path: ~/.julia/artifacts
          key: ${{ runner.os }}-test-${{ env.cache-name }}-${{ hashFiles('**/Project.toml') }}
          restore-keys: |
            ${{ runner.os }}-test-${{ env.cache-name }}-
            ${{ runner.os }}-test-
            ${{ runner.os }}-
=======
      - uses: julia-actions/cache@v2
>>>>>>> 9ad4107d
      - uses: julia-actions/julia-buildpkg@v1
      - uses: julia-actions/julia-runtest@v1
      - uses: julia-actions/julia-processcoverage@v1
      - uses: codecov/codecov-action@v5
        with:
          files: lcov.info
          token: ${{ secrets.CODECOV_TOKEN }}
          fail_ci_if_error: false
  docs:
    if: ${{ !contains(github.event.head_commit.message, 'skip ci') }}
    name: Documentation
    runs-on: ubuntu-latest
    permissions:
      actions: write # needed to allow julia-actions/cache to proactively delete old caches that it has created
      contents: write
      statuses: write
    steps:
      - uses: actions/checkout@v5
      - uses: julia-actions/setup-julia@v2
        with:
          version: '1'
      - uses: julia-actions/cache@v2
      - name: Configure doc environment
        shell: julia --project=docs --color=yes {0}
        run: |
          using Pkg
          Pkg.develop(PackageSpec(path=pwd()))
          Pkg.instantiate()
      - uses: julia-actions/julia-buildpkg@v1
      - uses: julia-actions/julia-docdeploy@v1
        env:
          GITHUB_TOKEN: ${{ secrets.GITHUB_TOKEN }}
          DOCUMENTER_KEY: ${{ secrets.DOCUMENTER_KEY }}
      - name: Run doctests
        shell: julia --project=docs --color=yes {0}
        run: |
          using Documenter: DocMeta, doctest
          using LineCableModels
          DocMeta.setdocmeta!(LineCableModels, :DocTestSetup, :(using LineCableModels); recursive=true)
          doctest(LineCableModels)<|MERGE_RESOLUTION|>--- conflicted
+++ resolved
@@ -36,20 +36,7 @@
         with:
           version: ${{ matrix.version }}
           arch: ${{ matrix.arch }}
-<<<<<<< HEAD
-      - uses: actions/cache@v4
-        env:
-          cache-name: cache-artifacts
-        with:
-          path: ~/.julia/artifacts
-          key: ${{ runner.os }}-test-${{ env.cache-name }}-${{ hashFiles('**/Project.toml') }}
-          restore-keys: |
-            ${{ runner.os }}-test-${{ env.cache-name }}-
-            ${{ runner.os }}-test-
-            ${{ runner.os }}-
-=======
       - uses: julia-actions/cache@v2
->>>>>>> 9ad4107d
       - uses: julia-actions/julia-buildpkg@v1
       - uses: julia-actions/julia-runtest@v1
       - uses: julia-actions/julia-processcoverage@v1
