name: CI
on:
  push:
    branches:
      - main
    tags: ['*']
  pull_request:
  workflow_dispatch:
concurrency:
  # Skip intermediate builds: always.
  # Cancel intermediate builds: only if it is a pull request build.
  group: ${{ github.workflow }}-${{ github.ref }}
  cancel-in-progress: ${{ startsWith(github.ref, 'refs/pull/') }}
jobs:
  test:
    if: ${{ !contains(github.event.head_commit.message, 'skip ci') }}
    name: Julia ${{ matrix.version }} - ${{ matrix.os }} - ${{ matrix.arch }}
    runs-on: ${{ matrix.os }}
    timeout-minutes: 60
    permissions: # needed to allow julia-actions/cache to proactively delete old caches that it has created
      actions: write
      contents: read
    strategy:
      fail-fast: false
      matrix:
        version:
          - '1.11'
          - 'pre'
        os:
          - ubuntu-latest
        arch:
          - x64
    steps:
<<<<<<< HEAD
      - uses: actions/checkout@v4
=======
      - uses: actions/checkout@v5
>>>>>>> 24ec4248
      - uses: julia-actions/setup-julia@v2
        with:
          version: ${{ matrix.version }}
          arch: ${{ matrix.arch }}
      - uses: julia-actions/cache@v2
      - uses: julia-actions/julia-buildpkg@v1
      - uses: julia-actions/julia-runtest@v1
      - uses: julia-actions/julia-processcoverage@v1
      - uses: codecov/codecov-action@v5
        with:
          files: lcov.info
          token: ${{ secrets.CODECOV_TOKEN }}
          fail_ci_if_error: false
  docs:
    if: ${{ !contains(github.event.head_commit.message, 'skip ci') }}
    name: Documentation
    runs-on: ubuntu-latest
    permissions:
      actions: write # needed to allow julia-actions/cache to proactively delete old caches that it has created
      contents: write
      statuses: write
    steps:
      - uses: actions/checkout@v5
      - uses: julia-actions/setup-julia@v2
        with:
          version: '1'
      - uses: julia-actions/cache@v2
      - name: Configure doc environment
        shell: julia --project=docs --color=yes {0}
        run: |
          using Pkg
          Pkg.develop(PackageSpec(path=pwd()))
          Pkg.instantiate()
      - uses: julia-actions/julia-buildpkg@v1
      - uses: julia-actions/julia-docdeploy@v1
        env:
          GITHUB_TOKEN: ${{ secrets.GITHUB_TOKEN }}
          DOCUMENTER_KEY: ${{ secrets.DOCUMENTER_KEY }}
      - name: Run doctests
        shell: julia --project=docs --color=yes {0}
        run: |
          using Documenter: DocMeta, doctest
          using LineCableModels
          DocMeta.setdocmeta!(LineCableModels, :DocTestSetup, :(using LineCableModels); recursive=true)
          doctest(LineCableModels)<|MERGE_RESOLUTION|>--- conflicted
+++ resolved
@@ -31,11 +31,7 @@
         arch:
           - x64
     steps:
-<<<<<<< HEAD
-      - uses: actions/checkout@v4
-=======
       - uses: actions/checkout@v5
->>>>>>> 24ec4248
       - uses: julia-actions/setup-julia@v2
         with:
           version: ${{ matrix.version }}
