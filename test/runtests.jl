--- conflicted
+++ resolved
@@ -16,8 +16,6 @@
     insulator_props = Material(1e14, 2.3, 1.0, 20.0, 0.0)
     semicon_props = Material(1000.0, 1000.0, 1.0, 20.0, 0.0)
 end
-
-<<<<<<< HEAD
 
 @testsnippet cable_system_export begin
 
@@ -54,18 +52,4 @@
 
 end
 
-# @testitem "Cable System Export Setup" setup=[defaults, cable_system_export] begin
-#     # This is an actual test.
-#     # The code from the `defaults` and `cable_system_export` snippets has already run
-#     # before this line is executed.
-
-#     # We can add a simple test to ensure a variable from the snippet was created.
-#     @test @isdefined problem_atp
-#     @test problem_atp isa LineParametersProblem
-# end
-
-# @run_package_tests filter = ti -> occursin("Cable System Export Setup", ti.name)
-# @run_package_tests verbose = true
-=======
-@run_package_tests verbose = true
->>>>>>> 94633dec
+@run_package_tests verbose = true