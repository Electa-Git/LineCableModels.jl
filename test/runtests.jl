using LineCableModels
using Test
using TestItemRunner

@testsnippet defaults begin
    const TEST_TOL = 1e-8
    using Measurements
    using Measurements: measurement, uncertainty, value
    using DataFrames
end

<<<<<<< HEAD


@testsnippet cable_system_export begin

    cables_library = CablesLibrary()
    cables_library = load!(cables_library, file_name=joinpath(@__DIR__, "./cable_test.json"))

    # Retrieve the reloaded design
    cable_design = collect(values(cables_library.data))[1]
    x0, y0 = 0.0, -1.0
    xa, ya, xb, yb, xc, yc = trifoil_formation(x0, y0, 0.035);

    # Initialize the `LineCableSystem` with the first cable (phase A):
    cablepos = CablePosition(cable_design, xa, ya,
        Dict("core" => 1, "sheath" => 0, "jacket" => 0))
    cable_system = LineCableSystem("test_cable_sys", 1000.0, cablepos)

    # Add remaining cables (phases B and C):
    add!(cable_system, cable_design, xb, yb,
        Dict("core" => 2, "sheath" => 0, "jacket" => 0))
    add!(cable_system, cable_design, xc, yc,
        Dict("core" => 3, "sheath" => 0, "jacket" => 0))

    freqs = sort(abs.(randn(3)))
    earth_params_atp = EarthModel(freqs, 100.0, 10.0, 1.0)
    num_phases = cable_system.num_phases

    # Create minimal mock objects for the other required arguments
    problem_atp = LineParametersProblem(
        cable_system,
        temperature=20.0,  # Operating temperature
        earth_props=earth_params_atp,
        frequencies=freqs,   # Frequency for the analysis
        );

end

# @testitem "Cable System Export Setup" setup=[defaults, cable_system_export] begin
#     # This is an actual test.
#     # The code from the `defaults` and `cable_system_export` snippets has already run
#     # before this line is executed.

#     # We can add a simple test to ensure a variable from the snippet was created.
#     @test @isdefined problem_atp
#     @test problem_atp isa LineParametersProblem
# end

# @run_package_tests filter = ti -> occursin("Cable System Export Setup", ti.name)
# @run_package_tests
=======
@testsnippet defs_materials begin
    copper_props = Material(1.7241e-8, 1.0, 1.0, 20.0, 0.00393)
    aluminum_props = Material(2.8264e-8, 1.0, 1.0, 20.0, 0.00429)
    insulator_props = Material(1e14, 2.3, 1.0, 20.0, 0.0)
    semicon_props = Material(1000.0, 1000.0, 1.0, 20.0, 0.0)
end
@run_package_tests verbose = true
>>>>>>> 651bcf85
<|MERGE_RESOLUTION|>--- conflicted
+++ resolved
@@ -9,7 +9,12 @@
     using DataFrames
 end
 
-<<<<<<< HEAD
+@testsnippet defs_materials begin
+    copper_props = Material(1.7241e-8, 1.0, 1.0, 20.0, 0.00393)
+    aluminum_props = Material(2.8264e-8, 1.0, 1.0, 20.0, 0.00429)
+    insulator_props = Material(1e14, 2.3, 1.0, 20.0, 0.0)
+    semicon_props = Material(1000.0, 1000.0, 1.0, 20.0, 0.0)
+end
 
 
 @testsnippet cable_system_export begin
@@ -58,13 +63,4 @@
 # end
 
 # @run_package_tests filter = ti -> occursin("Cable System Export Setup", ti.name)
-# @run_package_tests
-=======
-@testsnippet defs_materials begin
-    copper_props = Material(1.7241e-8, 1.0, 1.0, 20.0, 0.00393)
-    aluminum_props = Material(2.8264e-8, 1.0, 1.0, 20.0, 0.00429)
-    insulator_props = Material(1e14, 2.3, 1.0, 20.0, 0.0)
-    semicon_props = Material(1000.0, 1000.0, 1.0, 20.0, 0.0)
-end
-@run_package_tests verbose = true
->>>>>>> 651bcf85
+# @run_package_tests verbose = true